--- conflicted
+++ resolved
@@ -277,11 +277,6 @@
                         st_nlink=len(node.parents) if self.nlinks else 1,
                         st_size=node.size, **times)
 
-<<<<<<< HEAD
-    # TODO?
-    # def getxattr(self, path, name, position=0):
-    #     pass
-=======
     def listxattr(self, path):
         node, _ = query.resolve(path, trash=False)
         if node.is_file():
@@ -300,7 +295,6 @@
             return bytes(node.md5, encoding='utf-8')
 
         raise FuseOSError(errno.ENODATA)
->>>>>>> a58562bc
 
     def read(self, path, length, offset, fh):
         node, _ = query.resolve(path, trash=False)
@@ -383,11 +377,7 @@
         if old == new:
             return
 
-<<<<<<< HEAD
-        id = query.resolve_path(old)
-=======
         id = query.resolve_path(old, False)
->>>>>>> a58562bc
         if not id:
             raise FuseOSError(errno.ENOENT)
 
@@ -445,16 +435,11 @@
         return len(data)
 
     def truncate(self, path, length, fh=None):
-<<<<<<< HEAD
-        # TODO: truncate to 0
-        pass
-=======
         """Actually truncating to a length of 0 would result in errors.
         Truncating to >0 is not supported by the ACD API.
         """
         if length > 0:
             raise FuseOSError(errno.ENOSYS)
->>>>>>> a58562bc
 
     def release(self, path, fh):
         node, _ = query.resolve(path, trash=False)
