--- conflicted
+++ resolved
@@ -857,13 +857,10 @@
     return acdcli.fuse.unmount(args.path, args.lazy)
 
 
-<<<<<<< HEAD
-=======
 def init_action(args: argparse.Namespace):
     from importlib import reload
 
 
->>>>>>> a58562bc
 #
 # helper methods
 #
