#!/usr/bin/env python3
import sys
import os
import json
import argparse
import logging
import signal
from datetime import datetime, timedelta
import time
import re
import appdirs
from functools import partial
from collections import namedtuple

from pkgutil import walk_packages
from pkg_resources import iter_entry_points

from acdcli.api import client
from acdcli.api.common import RequestError, is_valid_id
from acdcli.cache import db, format
from acdcli.utils import hashing, progress
from acdcli.utils.threading import QueuedLoader

# load local plugin modules (default ones, for developers)
from acdcli import plugins

for importer, modname, ispkg in walk_packages(path=plugins.__path__, prefix=plugins.__name__ + '.',
                                              onerror=lambda x: None):
    if not ispkg:
        __import__(modname)

# load additional plugins from entry point
for plug_mod in iter_entry_points(group='acdcli.plugins', name=None):
    __import__(plug_mod.module_name)

__version__ = '0.3.0a6'
_app_name = 'acd_cli'

logger = logging.getLogger(_app_name)

# noinspection PyBroadException
# monkey patch the user agent
try:
    import requests.utils

    if 'old_dau' not in dir(requests.utils):
        requests.utils.old_dau = requests.utils.default_user_agent

        def new_dau():
            return _app_name + '/' + __version__ + ' ' + requests.utils.old_dau()

        requests.utils.default_user_agent = new_dau
except:
    pass


# monkey patch for suppressing overlong http.client's HTTPConnection send debug prints
def ellipses_print(*args, **kwargs):
    for a in args:
        if len(a) > 2000:
            print('[...]', **kwargs)
            return

    print(*args, **kwargs)

import http.client as cl
cl.print = ellipses_print


# path settings

cp = os.environ.get('ACD_CLI_CACHE_PATH')
sp = os.environ.get('ACD_CLI_SETTINGS_PATH')

CACHE_PATH = cp if cp else appdirs.user_cache_dir(_app_name)
SETTINGS_PATH = sp if sp else appdirs.user_config_dir(_app_name)

if not os.path.isdir(CACHE_PATH):
    try:
        os.makedirs(CACHE_PATH, mode=0o0700)  # private data
    except OSError:
        logger.critical('Error creating cache directory "%s"' % CACHE_PATH)
        sys.exit(1)

# return values

ERROR_RETVAL = 1
INVALID_ARG_RETVAL = 2  # doubles as flag
INIT_FAILED_RETVAL = 3
KEYB_INTERR_RETVAL = 4

# additional retval flags
UL_DL_FAILED = 8
UL_TIMEOUT = 16
HASH_MISMATCH = 32
ERR_CR_FOLDER = 64
SIZE_MISMATCH = 128
CACHE_ASYNC = 256
DUPLICATE = 512
DUPLICATE_DIR = 1024
NAME_COLLISION = 2048


def signal_handler(signal_, frame):
    sys.exit(KEYB_INTERR_RETVAL)


signal.signal(signal.SIGINT, signal_handler)
if hasattr(signal, 'SIGPIPE'):
    signal.signal(signal.SIGPIPE, signal_handler)


def pprint(d: dict):
    print(json.dumps(d, indent=4, sort_keys=True))


acd_client = None
cache = None

#
# Glue functions (API, cache)
#


class CacheConsts(object):
    CHECKPOINT_KEY = 'checkpoint'
    LAST_SYNC_KEY = 'last_sync'
    MAX_AGE = 30


def sync_node_list(full=False):
    global cache
    cp = cache.KeyValueStorage.get(CacheConsts.CHECKPOINT_KEY) if not full else None

    try:
        nodes, purged, ncp, full = acd_client.get_changes(checkpoint=cp, include_purged=not not cp)
    except RequestError as e:
        logger.critical('Sync failed.')
        print(e)
        return ERROR_RETVAL

    if full:
        cache.drop_all()
        cache = db.NodeCache(CACHE_PATH)
    else:
        cache.remove_purged(purged)

    if len(nodes) > 0:
        cache.insert_nodes(nodes, partial=not full)
    cache.KeyValueStorage.update({CacheConsts.LAST_SYNC_KEY: time.time()})

    if len(nodes) > 0 or len(purged) > 0:
        cache.KeyValueStorage.update({CacheConsts.CHECKPOINT_KEY: ncp})


def old_sync():
    global cache
    cache.drop_all()
    cache = db.NodeCache(CACHE_PATH)
    try:
        folders = acd_client.get_folder_list()
        folders.extend(acd_client.get_trashed_folders())
        files = acd_client.get_file_list()
        files.extend(acd_client.get_trashed_files())
    except RequestError as e:
        logger.critical('Sync failed.')
        print(e)
        return ERROR_RETVAL

    cache.insert_nodes(files + folders, partial=False)
    cache.KeyValueStorage['sync_date'] = time.time()


#
# File transfer
#

RetryRetVal = namedtuple('RetryRetVal', ['ret_val', 'retry'])
STD_RETRY_RETVALS = [UL_DL_FAILED]


def retry_on(ret_vals: list):
    """Retry decorator that sets the wrapped function's progress handler argument according to its
    return value and wraps the return value in RetryRetVal object.
    :param ret_vals: list of retry values on which execution should be repeated"""

    def wrap(f):
        def wrapped(*args, **kwargs) -> RetryRetVal:
            ret_val = ERROR_RETVAL
            try:
                ret_val = f(*args, **kwargs)
            except Exception:
                import traceback
                logger.error(traceback.format_exc())
            h = kwargs.get('pg_handler')
            h.status = ret_val
            retry = ret_val in ret_vals
            if retry:
                h.reset()
            return RetryRetVal(ret_val, ret_val in ret_vals)

        return wrapped

    return wrap


def compare_hashes(hash1: str, hash2: str, file_name: str) -> int:
    if hash1 != hash2:
        logger.error('Hash mismatch between local and remote file for "%s".' % file_name)
        return HASH_MISMATCH

    logger.debug('Local and remote hashes match for "%s".' % file_name)
    return 0


def create_upload_jobs(dirs: list, path: str, parent_id: str, overwr: bool, force: bool,
                       dedup: bool, exclude: list, exclude_paths: list, jobs: list) -> int:
    """Creates upload job if passed path is a file, delegates directory traversal otherwise.
    Detects soft links that link to an already queued directory.
    :param dirs: list of directories' inodes traversed so far
    :param exclude: list of file exclusion patterns
    :param exclude_paths: list of paths for file or directory exclusion"""

    if os.path.realpath(path) in [os.path.realpath(p) for p in exclude_paths]:
        logger.info('Skipping upload of path "%s".' % path)
        return 0

    if not os.access(path, os.R_OK):
        logger.error('Path "%s" is not accessible.' % path)
        return INVALID_ARG_RETVAL

    if os.path.isdir(path):
        ino = os.stat(path).st_ino
        if ino in dirs:
            logger.warning('Duplicate directory detected: "%s".' % path)
            return DUPLICATE_DIR
        dirs.append(ino)
        return traverse_ul_dir(dirs, path, parent_id, overwr, force, dedup,
                               exclude, exclude_paths, jobs)
    elif os.path.isfile(path):
        short_nm = os.path.basename(path)
        for reg in exclude:
            if re.match(reg, short_nm):
                logger.info('Skipping upload of "%s" because of exclusion pattern.' % short_nm)
                return 0

        prog = progress.FileProgress(os.path.getsize(path))
        fo = partial(upload_file, path, parent_id, overwr, force, dedup, pg_handler=prog)
        jobs.append(fo)
        return 0


def traverse_ul_dir(dirs: list, directory: str, parent_id: str, overwr: bool, force: bool,
                    dedup: bool, exclude: list, exclude_paths: list, jobs: list) -> int:
    """Duplicates local directory structure."""

    if parent_id is None:
        parent_id = cache.get_root_id()
    parent = cache.get_node(parent_id)

    real_path = os.path.realpath(directory)
    short_nm = os.path.basename(real_path)

    curr_node = parent.get_child(short_nm)
    if not curr_node or not curr_node.is_available() or not parent.is_available():
        try:
            r = acd_client.create_folder(short_nm, parent_id)
            logger.info('Created folder "%s"' % (parent.full_path() + short_nm))
            cache.insert_node(r)
            curr_node = cache.get_node(r['id'])
        except RequestError as e:
            if e.status_code == 409:
                logger.error('Folder "%s" already exists. Please sync.' % short_nm)
            else:
                logger.error('Error creating remote folder "%s": %s.' % (short_nm, e))
            return ERR_CR_FOLDER
    elif curr_node.is_file():
        logger.error('Cannot create remote folder "%s", '
                     'because a file of the same name already exists.' % short_nm)
        return ERR_CR_FOLDER

    try:
        entries = sorted(os.listdir(directory))
    except OSError as e:
        logger.error('Skipping directory %s because of an error.' % directory)
        logger.info(e)
        return ERROR_RETVAL

    ret_val = 0
    for entry in entries:
        full_path = os.path.join(real_path, entry)
        ret_val |= create_upload_jobs(dirs, full_path, curr_node.id,
                                      overwr, force, dedup, exclude, exclude_paths, jobs)

    return ret_val


@retry_on(STD_RETRY_RETVALS)
def upload_file(path: str, parent_id: str, overwr: bool, force: bool, dedup: bool,
                pg_handler: progress.FileProgress=None) -> RetryRetVal:
    short_nm = os.path.basename(path)

    if dedup and cache.file_size_exists(os.path.getsize(path)):
        nodes = cache.find_md5(hashing.hash_file(path))
        nodes = [n for n in format.PathFormatter(nodes)]
        if len(nodes) > 0:
            # print('Skipping upload of duplicate file "%s".' % short_nm)
            logger.info('Location of duplicates: %s' % nodes)
            pg_handler.done()
            return DUPLICATE

    conflicting_node = cache.conflicting_node(short_nm, parent_id)
    file_id = None
    if conflicting_node:
        if conflicting_node.is_folder():
            logger.error('Name collision with existing folder '
                         'in the same location: "%s".' % short_nm)
            return NAME_COLLISION

        file_id = conflicting_node.id

    if not file_id:
        logger.info('Uploading %s' % path)
        hasher = hashing.IncrementalHasher()
        try:
            r = acd_client.upload_file(path, parent_id,
                                    read_callbacks=[hasher.update, pg_handler.update],
                                    deduplication=dedup)
        except RequestError as e:
            if e.status_code == 409:  # might happen if cache is outdated
                if not dedup:
                    logger.error('Uploading "%s" failed. Name collision with non-cached file. '
                                 'If you want to overwrite, please sync and try again.' % short_nm)
                else:
                    logger.error(
                        'Uploading "%s" failed. '
                        'Name or hash collision with non-cached file.' % short_nm)
                    logger.info(e)
                # colliding node ID is returned in error message -> could be used to continue
                return CACHE_ASYNC
            elif e.status_code == 504 or e.status_code == 408:  # proxy timeout / request timeout
                logger.warning('Timeout while uploading "%s".' % short_nm)
                # TODO: wait; request parent folder's children
                return UL_TIMEOUT
            else:
                logger.error(
                    'Uploading "%s" failed. Code: %s, msg: %s' % (short_nm, e.status_code, e.msg))
                return UL_DL_FAILED
        else:
            cache.insert_node(r)
            file_id = r['id']
            md5 = cache.get_node(file_id).md5
            return compare_hashes(hasher.get_result(), md5, short_nm)

    # else: file exists
    if not overwr and not force:
        logger.info('Skipping upload of existing file "%s".' % short_nm)
        pg_handler.done()
        return 0

    rmod = (conflicting_node.modified - datetime(1970, 1, 1)) / timedelta(seconds=1)
    rmod = datetime.utcfromtimestamp(rmod)
    lmod = datetime.utcfromtimestamp(os.path.getmtime(path))
    lcre = datetime.utcfromtimestamp(os.path.getctime(path))

    logger.debug('Remote mtime: %s, local mtime: %s, local ctime: %s' % (rmod, lmod, lcre))

    # ctime is checked because files can be overwritten by files with older mtime
    if rmod < lmod or (rmod < lcre and conflicting_node.size != os.path.getsize(path)) \
            or force:
        return overwrite(file_id, path, dedup=dedup, pg_handler=pg_handler).ret_val
    elif not force:
        logger.info('Skipping upload of "%s" because of mtime or ctime and size.' % short_nm)
        pg_handler.done()
        return 0


@retry_on(STD_RETRY_RETVALS)
def overwrite(node_id, local_file, dedup=False,
              pg_handler: progress.FileProgress=None) -> RetryRetVal:
    hasher = hashing.IncrementalHasher()
    try:
        r = acd_client.overwrite_file(node_id, local_file,
                                   read_callbacks=[hasher.update, pg_handler.update],
                                   deduplication=dedup)
        cache.insert_node(r)
        node = cache.get_node(r['id'])
        md5 = node.md5

        return compare_hashes(md5, hasher.get_result(), local_file)
    except RequestError as e:
        logger.error('Error overwriting file. Code: %s, msg: %s' % (e.status_code, e.msg))
        return UL_DL_FAILED


@retry_on([])
def upload_stream(stream, file_name, parent_id, dedup=False,
                  pg_handler: progress.FileProgress=None) -> RetryRetVal:
    hasher = hashing.IncrementalHasher()
    try:
        r = acd_client.upload_stream(stream, file_name, parent_id,
                                  read_callbacks=[hasher.update, pg_handler.update],
                                  deduplication=dedup)
        cache.insert_node(r)
        node = cache.get_node(r['id'])
        return compare_hashes(node.md5, hasher.get_result(), 'stream')
    except RequestError as e:
        logger.error('Error uploading stream. Code: %s, msg: %s' % (e.status_code, e.msg))
        return UL_DL_FAILED


def create_dl_jobs(node_id: str, local_path: str, exclude: list, jobs: list) -> int:
    """Populates passed jobs list with download partials."""
    local_path = local_path if local_path else ''

    node = cache.get_node(node_id)
    if not node.is_available():
        return 0

    if node.is_folder():
        return traverse_dl_folder(node_id, local_path, exclude, jobs)

    loc_name = node.name

    for reg in exclude:
        if re.match(reg, loc_name):
            logger.info('Skipping download of "%s" because of exclusion pattern.' % loc_name)
            return 0

    flp = os.path.join(local_path, loc_name)
    if os.path.isfile(flp):
        logger.info('Skipping download of existing file "%s"' % loc_name)
        if os.path.getsize(flp) != node.size:
            logger.info('Skipped file "%s" has different size than local file.' % loc_name)
            return SIZE_MISMATCH
        return 0

    prog = progress.FileProgress(node.size)
    fo = partial(download_file, node_id, local_path, pg_handler=prog)
    jobs.append(fo)

    return 0


def traverse_dl_folder(node_id: str, local_path: str, exclude: list, jobs: list) -> int:
    """Duplicates remote folder structure."""

    if not local_path:
        local_path = os.getcwd()

    node = cache.get_node(node_id)

    if node.name is None:
        curr_path = os.path.join(local_path, 'acd')
    else:
        curr_path = os.path.join(local_path, node.name)

    try:
        os.makedirs(curr_path, exist_ok=True)
    except OSError:
        logger.error('Error creating directory "%s".' % curr_path)
        return ERR_CR_FOLDER

    ret_val = 0
    children = sorted(node.children)
    for child in children:
        ret_val |= create_dl_jobs(child.id, curr_path, exclude, jobs)
    return ret_val


@retry_on(STD_RETRY_RETVALS)
def download_file(node_id: str, local_path: str,
                  pg_handler: progress.FileProgress=None) -> RetryRetVal:
    node = cache.get_node(node_id)
    name, md5, size = node.name, node.md5, node.size
    # db.Session.remove()  # otherwise, sqlalchemy will complain if thread crashes

    logger.info('Downloading "%s"' % name)

    hasher = hashing.IncrementalHasher()
    try:
        acd_client.download_file(node_id, name, local_path, length=size,
                              write_callbacks=[hasher.update, pg_handler.update])
    except RequestError as e:
        logger.error('Downloading "%s" failed. Code: %s, msg: %s' % (name, e.status_code, e.msg))
        return UL_DL_FAILED
    else:
        return compare_hashes(hasher.get_result(), md5, name)


#
# Subparser actions. Return value [typeof(None), int] will be used as sys exit status.
#

# decorators

nocache_actions = []
offline_actions = []
no_autores_trash_actions = []


def nocache_action(func):
    """Decorator for actions that do not need to read from cache or autoresolve."""
    nocache_actions.append(func)
    return func


def offline_action(func):
    """Decorator for actions that can be performed without API calls."""
    offline_actions.append(func)
    return func


def no_autores_trash_action(func):
    """Decorator for actions that should not have trash paths auto-resolved."""
    no_autores_trash_actions.append(func)
    return func


# actual actions

def sync_action(args: argparse.Namespace):
    print('Syncing...')
    r = sync_node_list(full=args.full)
    print('Done.')
    return r


def old_sync_action(args: argparse.Namespace):
    print('Syncing...')
    r = old_sync()
    print('Done.')
    return r


@nocache_action
@offline_action
def delete_everything_action(args: argparse.Namespace):
    from distutils.util import strtobool
    from shutil import rmtree

    a = input('Do you really want to delete %s? [y/n] ' % CACHE_PATH)
    try:
        if strtobool(a):
            rmtree(CACHE_PATH)
    except ValueError:
        pass
    except OSError as e:
        print(e)
        print('Deleting directory failed.')


@nocache_action
@offline_action
def clear_action(args: argparse.Namespace):
    if not db.remove_db_file(CACHE_PATH):
        return ERROR_RETVAL


@nocache_action
@offline_action
def print_version_action(args: argparse.Namespace):
    print(' '.join([_app_name, __version__]))


@offline_action
def tree_action(args: argparse.Namespace):
    tree = cache.tree(args.node, args.include_trash)
    if tree is None:
        logger.critical('Invalid folder.')
        return INVALID_ARG_RETVAL

    tree = format.TreeFormatter(tree)
    for node in tree:
        print(node)


@nocache_action
def usage_action(args: argparse.Namespace):
    r = acd_client.get_account_usage()
    print(r, end='')


@nocache_action
def quota_action(args: argparse.Namespace):
    r = acd_client.get_quota()
    pprint(r)


def regex_helper(args: argparse.Namespace) -> list:
    """Pre-compiles regexes from strings in args namespace."""
    excl_re = []
    for re_ in args.exclude_re:
        try:
            excl_re.append(re.compile(re_, flags=re.IGNORECASE))
        except re.error as e:
            logger.critical('Invalid regular expression: %s. %s' % (re_, e))
            sys.exit(INVALID_ARG_RETVAL)

    for ending in args.exclude_fe:
        excl_re.append(re.compile('^.*\.' + re.escape(ending) + '$', flags=re.IGNORECASE))

    return excl_re


@no_autores_trash_action
def upload_action(args: argparse.Namespace) -> int:
    if not cache.get_node(args.parent):
        logger.critical('Invalid upload folder.')
        return INVALID_ARG_RETVAL

    excl_re = regex_helper(args)

    jobs = []
    ret_val = 0
    for path in args.path:
        if not os.path.exists(path):
            logger.error('Path "%s" does not exist.' % path)
            ret_val |= INVALID_ARG_RETVAL
            continue

        ret_val |= create_upload_jobs([], path, args.parent, args.overwrite, args.force,
                                      args.deduplicate, excl_re, args.exclude_path, jobs)

    ql = QueuedLoader(args.max_connections, max_retries=args.max_retries)
    ql.add_jobs(jobs)

    return ret_val | ql.start()


@no_autores_trash_action
def upload_stream_action(args: argparse.Namespace) -> int:
    if not cache. get_node(args.parent):
        logger.critical('Invalid upload folder')
        return INVALID_ARG_RETVAL

    prog = progress.FileProgress(0)
    ql = QueuedLoader(max_retries=0)
    job = partial(upload_stream,
                  sys.stdin.buffer, args.name, args.parent, args.deduplicate, pg_handler=prog)
    ql.add_jobs([job])

    return ql.start()


def overwrite_action(args: argparse.Namespace) -> int:
    if not os.path.isfile(args.file):
        logger.error('Invalid file.')
        return INVALID_ARG_RETVAL

    prog = progress.FileProgress(os.path.getsize(args.file))
    ql = QueuedLoader(max_retries=args.max_retries)
    job = partial(overwrite, args.node, args.file, pg_handler=prog)
    ql.add_jobs([job])

    return ql.start()


def download_action(args: argparse.Namespace) -> int:
    excl_re = regex_helper(args)

    jobs = []
    ret_val = 0
    ret_val |= create_dl_jobs(args.node, args.path, excl_re, jobs)

    ql = QueuedLoader(args.max_connections, max_retries=args.max_retries)
    ql.add_jobs(jobs)

    return ret_val | ql.start()


def cat_action(args: argparse.Namespace) -> int:
    n = cache.get_node(args.node)
    if not n or not n.is_file():
        return INVALID_ARG_RETVAL

    try:
        acd_client.chunked_download(args.node, sys.stdout.buffer)
    except RequestError as e:
        logger.error('Downloading failed. Code: %s, msg: %s' % (e.status_code, e.msg))
        return UL_DL_FAILED

    return 0


def create_action(args: argparse.Namespace) -> int:
    parent, folder = os.path.split(args.new_folder)
    # no trailing slash
    if not folder:
        parent, folder = os.path.split(parent)

    if not folder:
        logger.error('Cannot create folder with empty name.')
        return INVALID_ARG_RETVAL

    if parent[-1:] == '' or parent[0] != '/':
        parent = '/' + parent
    p_id = cache.resolve_path(parent)
    if not p_id:
        logger.error('Invalid parent path "%s".' % parent)
        return INVALID_ARG_RETVAL

    try:
        r = acd_client.create_folder(folder, p_id)
    except RequestError as e:
        logger.debug(str(e.status_code) + e.msg)
        if e.status_code == 409:
            logger.warning('Folder "%s" already exists.' % folder)
        else:
            logger.error('Error creating folder "%s".' % folder)
            return ERR_CR_FOLDER
    else:
        cache.insert_node(r)


@no_autores_trash_action
@offline_action
def list_trash_action(args: argparse.Namespace):
    t_list = cache.list_trash(args.recursive)
    for node in format.ListFormatter(t_list, recursive=args.recursive):
        print(node)


def trash_action(args: argparse.Namespace) -> int:
    try:
        r = acd_client.move_to_trash(args.node)
        cache.insert_node(r)
    except RequestError as e:
        print(e)
        return ERROR_RETVAL


def restore_action(args: argparse.Namespace) -> int:
    try:
        r = acd_client.restore(args.node)
    except RequestError as e:
        logger.error('Error restoring "%s": %s' % (args.node, e))
        return ERROR_RETVAL
    cache.insert_node(r)


@offline_action
def resolve_action(args: argparse.Namespace) -> int:
    node = cache.resolve_path(args.path)
    if node:
        print(node)
    else:
        return INVALID_ARG_RETVAL


@offline_action
def find_action(args: argparse.Namespace):
    r = cache.find(args.name)
    r = format.LongIDFormatter(r)
    for node in r:
        print(node)
    if not r:
        return INVALID_ARG_RETVAL


@offline_action
def find_md5_action(args: argparse.Namespace) -> int:
    if len(args.md5) != 32:
        logger.critical('Invalid MD5 specified')
        return INVALID_ARG_RETVAL
    nodes = cache.find_md5(args.md5)
    for node in format.LongIDFormatter(nodes):
        print(node)


@offline_action
def find_regex_action(args: argparse.Namespace) -> int:
    try:
        re.compile(args.regex)
    except re.error as e:
        logger.critical('Invalid regular expression specified')
        return INVALID_ARG_RETVAL
    r = cache.find_regex(args.regex)
    r = format.LongIDFormatter(r)
    for node in r:
        print(node)
    return 0


@offline_action
def children_action(args: argparse.Namespace) -> int:
    nodes = cache.list_children(args.node, args.recursive, args.include_trash)
    for entry in format.ListFormatter(nodes, recursive=args.recursive, long=args.long):
        print(entry)


def move_action(args: argparse.Namespace) -> int:
    node = cache.get_node(args.child)
    if not node:
        return INVALID_ARG_RETVAL
    if len(node.parents) > 1:
        logger.error('Cannot move node with multiple parents.')
        return ERROR_RETVAL

    try:
        r = acd_client.move_node(args.child, args.parent)
        cache.insert_node(r)
    except RequestError as e:
        print(e)
        return ERROR_RETVAL


def rename_action(args: argparse.Namespace) -> int:
    try:
        r = acd_client.rename_node(args.node, args.name)
        cache.insert_node(r)
    except RequestError as e:
        print(e)
        return ERROR_RETVAL


def add_child_action(args: argparse.Namespace) -> int:
    try:
        r = acd_client.add_child(args.parent, args.child)
        cache.insert_node(r)
    except RequestError as e:
        print(e)
        return ERROR_RETVAL


def remove_child_action(args: argparse.Namespace) -> int:
    try:
        r = acd_client.remove_child(args.parent, args.child)
        cache.insert_node(r)
    except RequestError as e:
        print(e)
        return ERROR_RETVAL


def metadata_action(args: argparse.Namespace) -> int:
    try:
        r = acd_client.get_metadata(args.node, args.assets)
        pprint(r)
    except RequestError as e:
        print(e)
        return INVALID_ARG_RETVAL


@offline_action
@nocache_action
def dump_sql_action(args: argparse.Namespace):
    cache.dump_table_sql()


def mount_action(args: argparse.Namespace):
    import acdcli.acd_fuse
    acdcli.acd_fuse.mount(args.path, dict(acd_client=acd_client, cache=cache,
                                      nlinks=args.nlinks, interval=args.interval),
                      ro=args.ro, foreground=args.foreground, nothreads=args.single_threaded,
                      nonempty=args.nonempty, modules=args.modules,
                      allow_root=args.allow_root, allow_other=args.allow_other)


@offline_action
@nocache_action
def unmount_action(args: argparse.Namespace):
<<<<<<< HEAD
    import acdcli.fuse
    return acdcli.fuse.unmount(args.path, args.lazy)


def init_action(args: argparse.Namespace):
    try:
        from importlib import reload
    except ImportError:
        from imp import reload
=======
    import acdcli.acd_fuse
    return acdcli.acd_fuse.unmount(args.path, args.lazy)
>>>>>>> 6c9b1be6


#
# helper methods
#


def resolve_remote_path_args(args: argparse.Namespace, attrs: list, incl_trash: bool=True):
    """In-place replaces certain attributes in Namespace by resolved node ID.
    :param attrs: list of attributes that may be given in absolute path form
    :param incl_trash: whether to resolve trashed files
    """
    for id_attr in attrs:
        if hasattr(args, id_attr):
            val = getattr(args, id_attr)
            if not val:
                continue
            if '/' in val:
                v = cache.resolve_path(val, trash=incl_trash)
                if not v:
                    logger.critical('Could not resolve path "%s".' % val)
                    sys.exit(INVALID_ARG_RETVAL)
                logger.info('Resolved "%s" to "%s"' % (val, v))
                setattr(args, id_attr, v)
                setattr(args, id_attr + '_path', val)
            elif not is_valid_id(val):
                logger.critical('Invalid ID format: "%s".' % val)
                sys.exit(INVALID_ARG_RETVAL)


def set_log_level(args: argparse.Namespace):
    format_ = '%(asctime)s.%(msecs).03d [%(levelname)s] [%(name)s] - %(message)s\x1b[K'
    time_fmt = '%y-%m-%d %H:%M:%S'

    if not args.verbose and not args.debug:
        logging.basicConfig(level=logging.WARNING, format=format_, datefmt=time_fmt)

    if args.verbose:
        logging.basicConfig(level=logging.INFO, format=format_, datefmt=time_fmt)
        if args.verbose > 1:
            logging.getLogger('sqlalchemy.engine').setLevel(logging.INFO)
            logging.getLogger('sqlalchemy.orm').setLevel(logging.INFO)
    elif args.debug:
        logging.basicConfig(level=logging.DEBUG, format=format_, datefmt=time_fmt)

        # these debug messages (prints) will not show up in log file
        import http.client

        http.client.HTTPConnection.debuglevel = 1

        if args.debug > 1:
            logging.getLogger('sqlalchemy.engine').setLevel(logging.DEBUG)
            logging.getLogger('sqlalchemy.orm').setLevel(logging.DEBUG)


def set_encoding(force_utf: bool=False):
    """Sets the default encoding to UTF-8 if none is set.
    :param force_utf: force UTF-8 output
    """
    enc = str.lower(sys.stdout.encoding)
    utf_flag = False

    if not enc or force_utf:
        import io

        sys.stdout = io.TextIOWrapper(sys.stdout.detach(), encoding='utf-8')
        sys.stderr = io.TextIOWrapper(sys.stderr.detach(), encoding='utf-8')
        utf_flag = True

        logger.info('Stdout/stderr encoding changed to UTF-8.')

    return utf_flag


def check_cache():
    """Checks for existence of root node and cache age."""

    if not cache.get_root_node():
        logger.critical('Root node not found. Please sync.')
        return False

    last_sync = cache.KeyValueStorage.get(CacheConsts.LAST_SYNC_KEY)
    if not last_sync:
        return True
    last_sync = datetime.utcfromtimestamp(float(last_sync))
    age = (datetime.utcnow() - last_sync) / timedelta(days=1)
    if age > CacheConsts.MAX_AGE:
        logger.warning('Cache data may be outdated. Please sync.')
    else:
        logger.info('Last sync at %s.' % last_sync)
    return True


def check_py_version():
    if sys.version_info[:3] in [(3, 2, 3), (3, 3, 0), (3, 3, 1)]:
        logger.warning('Your Python version is known to cause issues. Uploading might not work.')


# noinspection PyProtectedMember
class Argument(object):
    """Simple argparse argument container"""

    def __init__(self, *args, **kwargs):
        self.args = args
        self.kwargs = kwargs

    def attach(self, subparser: argparse._ActionsContainer):
        subparser.add_argument(*self.args, **self.kwargs)


def get_parser() -> tuple:
    max_ret = Argument('--max-retries', '-r', action='store', type=int, default=0,
                       help='set the maximum number of retries [default: 0]')

    opt_parser = argparse.ArgumentParser(
        prog=_app_name, formatter_class=argparse.RawTextHelpFormatter,
        epilog='Hints: \n'
               '  * Remote locations may be specified as path in most cases, '
               'e.g. "/folder/file", or via ID \n'
               '  * If you need to enter a node ID that contains a leading dash (minus) sign, '
               'precede it by two dashes and a space, e.g. \'-- -xfH...\'\n'
               '  * actions marked with [+] have optional arguments'
               '')
    log_group = opt_parser.add_mutually_exclusive_group()
    log_group.add_argument('-v', '--verbose', action='count',
                           help='prints some info messages to stderr; '
                                 'use "-vv" to also get sqlalchemy info')
    log_group.add_argument('-d', '--debug', action='count',
                           help='prints info and debug to stderr; '
                                 'use "-dd" to also get sqlalchemy debug messages')
    opt_parser.add_argument('-c', '--color', default=format.ColorMode['never'],
                            choices=format.ColorMode.keys(),
                            help='"never" [default] turns coloring off, '
                                 '"always" turns coloring on '
                                 'and "auto" colors listings when stdout is a tty '
                                 '[uses the Linux-style LS_COLORS environment variable]')
    opt_parser.add_argument('-i', '--check', default=db.NodeCache.IntegrityCheckType['full'],
                            choices=db.NodeCache.IntegrityCheckType.keys(),
                            help='select database integrity check type [default: full]')
    opt_parser.add_argument('-u', '--utf', action='store_true',
                            help='force utf output')
    opt_parser.add_argument('-nw', '--no-wait', action='store_true', help=argparse.SUPPRESS)

    subparsers = opt_parser.add_subparsers(title='action', dest='action')
    subparsers.required = True

    vers_sp = subparsers.add_parser('version', aliases=['v'], help='print version and exit\n')
    vers_sp.set_defaults(func=print_version_action)

    sync_sp = subparsers.add_parser('sync', aliases=['s'],
                                    help='[+] refresh node list cache; necessary for many actions')
    sync_sp.add_argument('--full', '-f', action='store_true', help='force a full sync')
    sync_sp.set_defaults(func=sync_action)

    old_sync_sp = subparsers.add_parser('old-sync', add_help=False)
    old_sync_sp.set_defaults(func=old_sync_action)

    clear_sp = subparsers.add_parser('clear-cache', aliases=['cc'],
                                     help='clear node cache [offline operation]\n\n')
    clear_sp.set_defaults(func=clear_action)

    tree_sp = subparsers.add_parser('tree', aliases=['t'],
                                    help='[+] print directory tree [offline operation]')
    tree_sp.add_argument('--include-trash', '-t', action='store_true')
    tree_sp.add_argument('node', nargs='?', default=None, help='root folder for the tree')
    tree_sp.set_defaults(func=tree_action)

    list_c_sp = subparsers.add_parser('children', aliases=['ls', 'dir'],
                                      help='[+] list folder\'s children [offline operation]\n\n')
    list_c_sp.add_argument('--long', '-l', action='store_true', help='long listing format')
    list_c_sp.add_argument('--include-trash', '-t', action='store_true')
    list_c_sp.add_argument('--recursive', '-r', action='store_true')
    list_c_sp.add_argument('node', nargs='?', default='/',
                           help='folder to display contents of [optional]')
    list_c_sp.set_defaults(func=children_action)

    find_sp = subparsers.add_parser('find', aliases=['f'], help=
    'find nodes by name [offline operation] [case insensitive]')
    find_sp.add_argument('name')
    find_sp.set_defaults(func=find_action)

    find_hash_sp = subparsers.add_parser('find-md5', aliases=['fh'],
                                         help='find files by MD5 hash [offline operation]')
    find_hash_sp.add_argument('md5')
    find_hash_sp.set_defaults(func=find_md5_action)

    find_regex_sp = subparsers.add_parser('find-regex', aliases=['fr'],
                                          help='find nodes by regular expression '
                                               '[offline operation] [case insensitive]\n\n')
    find_regex_sp.add_argument('regex')
    find_regex_sp.set_defaults(func=find_regex_action)

    dummy_p = argparse.ArgumentParser().add_subparsers()
    re_dummy_sp = dummy_p.add_parser('', add_help=False)
    re_dummy_sp.add_argument('--max-connections', '-x', action='store', type=int, default=1,
                             help='set the maximum concurrent connections [default: 1, '
                                  'maximum: %i' % QueuedLoader.MAX_NUM_WORKERS + ']')
    max_ret.attach(re_dummy_sp)
    re_dummy_sp.add_argument('--exclude-ending', '-xe', action='append', dest='exclude_fe',
                             default=[], help='exclude files whose endings match the given string,'
                                              ' e.g. "bak" [case insensitive]')
    re_dummy_sp.add_argument('--exclude-regex', '-xr', action='append', dest='exclude_re',
                             default=[],
                             help='exclude files whose names match the given regular expression,'
                                  ' e.g. "^thumbs\.db$" [case insensitive]')

    upload_sp = subparsers.add_parser('upload', aliases=['ul'], parents=[re_dummy_sp],
                                      help='[+] file and directory upload to a remote destination')
    upload_sp.add_argument('--exclude-path', '-xp', action='append', dest='exclude_path',
                           default=[], help='exclude file or directory '
                                            'that match the given string')
    upload_sp.add_argument('--overwrite', '-o', action='store_true',
                           help='overwrite if local modification time is higher '
                                'or local ctime is higher than remote modification time '
                                'and local/remote file sizes do not match.')
    upload_sp.add_argument('--force', '-f', action='store_true', help='force overwrite')
    upload_sp.add_argument('--deduplicate', '-d', action='store_true',
                           help='exclude duplicate files from upload')
    upload_sp.add_argument('path', nargs='+', help='a path to a local file or directory')
    upload_sp.add_argument('parent', help='remote parent folder')
    upload_sp.set_defaults(func=upload_action)

    overwrite_sp = subparsers.add_parser('overwrite', aliases=['ov'], help=
    'overwrite file A [remote] with content of file B [local]')
    max_ret.attach(overwrite_sp)
    overwrite_sp.add_argument('node')
    overwrite_sp.add_argument('file')
    overwrite_sp.set_defaults(func=overwrite_action)

    stream_sp = subparsers.add_parser('stream', aliases=['st'],
                                      help='[+] upload the standard input stream to a file')
    stream_sp.add_argument('--deduplicate', '-d', action='store_true',
                           help='prevent duplicates from getting stored after upload')
    stream_sp.add_argument('name', help='the remote file name')
    stream_sp.add_argument('parent', help='remote parent folder')
    stream_sp.set_defaults(func=upload_stream_action)

    download_sp = subparsers.add_parser('download', aliases=['dl'], parents=[re_dummy_sp],
                                        help='download a remote folder or file; '
                                             'will skip existing local files')
    download_sp.add_argument('node')
    download_sp.add_argument('path', nargs='?', default=None, help='local download path [optional]')
    download_sp.set_defaults(func=download_action)

    cat_sp = subparsers.add_parser('cat', help='output a file to the standard output stream\n\n')
    cat_sp.add_argument('node')
    cat_sp.set_defaults(func=cat_action)

    cr_fo_sp = subparsers.add_parser('create', aliases=['c', 'mkdir'],
                                     help='create folder using an absolute path\n\n')
    cr_fo_sp.add_argument('new_folder', help='an absolute folder path, '
                                             'e.g. "/my/dir/"; trailing slash is optional')
    cr_fo_sp.set_defaults(func=create_action)

    trash_sp = subparsers.add_parser('list-trash', aliases=['lt'],
                                     help='[+] list trashed nodes [offline operation]')
    trash_sp.add_argument('--recursive', '-r', action='store_true')
    trash_sp.set_defaults(func=list_trash_action)

    m_trash_sp = subparsers.add_parser('trash', aliases=['rm'], help='move node to trash')
    m_trash_sp.add_argument('node')
    m_trash_sp.set_defaults(func=trash_action)

    rest_sp = subparsers.add_parser('restore', aliases=['re'], help='restore node from trash\n\n')
    rest_sp.add_argument('node', help='ID of the node')
    rest_sp.set_defaults(func=restore_action)

    move_sp = subparsers.add_parser('move', aliases=['mv'], help='move node A into folder B')
    move_sp.add_argument('child')
    move_sp.add_argument('parent')
    move_sp.set_defaults(func=move_action)

    rename_sp = subparsers.add_parser('rename', aliases=['rn'], help='rename a node\n\n')
    rename_sp.add_argument('node')
    rename_sp.add_argument('name')
    rename_sp.set_defaults(func=rename_action)

    res_sp = subparsers.add_parser('resolve', aliases=['rs'],
                                   help='resolve a path to a node ID [offline operation]\n\n')
    res_sp.add_argument('path')
    res_sp.set_defaults(func=resolve_action)

    # maybe the child operations should not be exposed
    # they can be used for creating hardlinks
    add_c_sp = subparsers.add_parser('add-child', aliases=['ac'],
                                     help='add a node to a parent folder')
    add_c_sp.add_argument('parent')
    add_c_sp.add_argument('child')
    add_c_sp.set_defaults(func=add_child_action)

    rem_c_sp = subparsers.add_parser('remove-child', aliases=['rc'],
                                     help='remove a node from a parent folder\n\n')
    rem_c_sp.add_argument('parent')
    rem_c_sp.add_argument('child')
    rem_c_sp.set_defaults(func=remove_child_action)

    usage_sp = subparsers.add_parser('usage', aliases=['u'], help='show drive usage data')
    usage_sp.set_defaults(func=usage_action)

    quota_sp = subparsers.add_parser('quota', aliases=['q'], help='show drive quota [raw JSON]')
    quota_sp.set_defaults(func=quota_action)

    meta_sp = subparsers.add_parser('metadata', aliases=['m'],
                                    help='print a node\'s metadata [raw JSON]\n\n')
    meta_sp.add_argument('--assets', '-a', action='store_true')
    meta_sp.add_argument('node')
    meta_sp.set_defaults(func=metadata_action)

    fuse_sp = subparsers.add_parser('mount', help='[+] mount the cloud drive at a local directory')
    fuse_sp.add_argument('--ro', '-ro', action='store_true', help='mount read-only')
    fuse_sp.add_argument('--foreground', '-fg', action='store_true', help='do not detach')
    fuse_sp.add_argument('--single-threaded', '-st', action='store_true')
    # fuse_sp.add_argument('--multi-threaded', '-mt', action='store_false', dest='single_threaded')
    fuse_sp.add_argument('--nonempty', '-ne', action='store_true',
                         help='allow mounting over a non-empty directory')
    fuse_sp.add_argument('--allow-root', '-ar', action='store_true',
                         help='allow access to root user')
    fuse_sp.add_argument('--allow-other', '-ao', action='store_true',
                         help='allow access to other users')
    fuse_sp.add_argument('--modules', action='store', default='',
                         help='add iconv or subdir modules')
    fuse_sp.add_argument('--nlinks', '-n', action='store_true', help='calculate nlinks')
    fuse_sp.add_argument('--interval', '-i', type=int, default=60,
                         help='sync every x seconds [default: 60, off: 0]')
    fuse_sp.add_argument('path')
    fuse_sp.set_defaults(func=mount_action)

    umount_sp = subparsers.add_parser('umount', help='[+] unmount cloud drive(s)')
    umount_sp.add_argument('--lazy', '-l', '-z', action='store_true')
    umount_sp.add_argument('path', nargs='?', default=None, help='local path to unmount [optional]')
    umount_sp.set_defaults(func=unmount_action)

    # undocumented actions

    de_sp = subparsers.add_parser('delete-everything', add_help=False)
    de_sp.set_defaults(func=delete_everything_action)

    # useful for interactive mode
    dn_sp = subparsers.add_parser('init', aliases=['i'], add_help=False)
    dn_sp.set_defaults(func=None)

    # dump sql database creation sequence to stdout
    dmp_sp = subparsers.add_parser('dumpsql', add_help=False)
    dmp_sp.set_defaults(func=dump_sql_action)

    return opt_parser, subparsers


def main():
    opt_parser, subparsers = get_parser()
    opt_parser.set_defaults(acd_client=lambda: acd_client, cache=lambda: cache)

    # plugins

    plugin_log = [str(plugins.Plugin)]
    for plugin in plugins.Plugin:
        if plugin.check_version(__version__):
            log = []
            plugin.attach(subparsers, log)
            plugin_log.extend(log)
        else:
            plugin_log.append('Script version is not compatible with "%s".' % plugin)

    args = opt_parser.parse_args()

    set_log_level(args)
    for msg in plugin_log:
        logger.info(msg)

    set_encoding(force_utf=args.utf)
    check_py_version()

    global acd_client
    global cache

    if args.func not in offline_actions:
        try:
            acd_client = client.ACDClient(CACHE_PATH)
        except:
            raise
            sys.exit(INIT_FAILED_RETVAL)

    if args.func not in nocache_actions:
        try:
            cache = db.NodeCache(CACHE_PATH, args.check)
        except:
            raise
            sys.exit(INIT_FAILED_RETVAL)
        if args.func != sync_action:
            if not check_cache():
                sys.exit(INIT_FAILED_RETVAL)

    format.init(args.color)

    if args.no_wait:
        from acdcli.api.backoff_req import BackOffRequest
        BackOffRequest._wait = lambda x: None

    autoresolve_attrs = ['child', 'parent', 'node']
    resolve_remote_path_args(args, autoresolve_attrs,
                             incl_trash=args.action not in no_autores_trash_actions)

    # call appropriate sub-parser action
    if args.func:
        sys.exit(args.func(args))


if __name__ == "__main__":
    if sys.argv[-1] == 'init':
        try:
            from importlib import reload
        except ImportError:
            from imp import reload
    main()<|MERGE_RESOLUTION|>--- conflicted
+++ resolved
@@ -859,20 +859,8 @@
 @offline_action
 @nocache_action
 def unmount_action(args: argparse.Namespace):
-<<<<<<< HEAD
-    import acdcli.fuse
-    return acdcli.fuse.unmount(args.path, args.lazy)
-
-
-def init_action(args: argparse.Namespace):
-    try:
-        from importlib import reload
-    except ImportError:
-        from imp import reload
-=======
     import acdcli.acd_fuse
     return acdcli.acd_fuse.unmount(args.path, args.lazy)
->>>>>>> 6c9b1be6
 
 
 #
