#!/usr/bin/env python3
import sys
import os
import json
import argparse
import logging
import subprocess
import signal
import datetime

from cache import sync, query, db
from acd import common, content, metadata, account, trash
from acd.common import RequestError
import utils

__version__ = '0.1.3'

# TODO: this should be xdg conforming
CACHE_PATH = os.path.dirname(os.path.realpath(__file__))
SETTINGS_PATH = CACHE_PATH

logger = logging.getLogger(os.path.basename(__file__).split('.')[0])

INVALID_ARG_RETVAL = 2
INIT_FAILED_RETVAL = 3
KEYB_INTERR_RETVAL = 4

# additional retval flags
UL_DL_FAILED = 8
UL_TIMEOUT = 16
HASH_MISMATCH = 32
ERR_CR_FOLDER = 64

SERVER_ERR = 512


def signal_handler(signal_, frame):
    if db.session:
        db.session.rollback()
    sys.exit(KEYB_INTERR_RETVAL)


signal.signal(signal.SIGINT, signal_handler)


def pprint(s):
    print(json.dumps(s, indent=4, sort_keys=True))


def sync_node_list(full=False):
    cp = sync.get_checkpoint()
    if not full:
        logger.info('Getting changes with checkpoint "%s".' % cp if cp else '')

    try:
        nodes, ncp = metadata.get_changes(checkpoint=None if full else cp)
    except RequestError:
        logger.critical('Sync failed.')

    logger.info('%i nodes in change list.' % len(nodes))
    if len(nodes) > 0:
        sync.insert_nodes(nodes, partial=not full)
    sync.set_checkpoint(ncp)
    return


def old_sync():
    try:
        folders = metadata.get_folder_list()
        folders.extend(metadata.get_trashed_folders())
        files = metadata.get_file_list()
        files.extend(metadata.get_trashed_files())
    except RequestError:
        logger.critical('Sync failed.')
        return

    sync.insert_folders(folders)
    sync.insert_files(files)
    sync.set_checkpoint('')


def upload(path, parent_id, overwr, force) -> int:
    if not os.access(path, os.R_OK):
        logger.error('Path %s not accessible.' % path)
        return INVALID_ARG_RETVAL

    if os.path.isdir(path):
        print('Current directory: %s' % path)
        return upload_folder(path, parent_id, overwr, force)
    elif os.path.isfile(path):
        print('Current file: %s' % os.path.basename(path))
        return upload_file(path, parent_id, overwr, force)


<<<<<<< HEAD
def upload_file(path, parent_id, overwr, force) -> int:
    hasher = utils.Hasher(path)
=======
def upload_file(path, parent_id, overwr, force):
>>>>>>> 1f7a6a22
    short_nm = os.path.basename(path)

    cached_file = query.get_node(parent_id).get_child(short_nm)
    if cached_file:
        file_id = cached_file.id
    else:
        file_id = None

    if not file_id:
        try:
            hasher = utils.Hasher(path)
            r = content.upload_file(path, parent_id)
            sync.insert_node(r)
            file_id = r['id']
        except RequestError as e:
            if e.status_code == 409:  # might happen if cache is outdated
                hasher.stop()
                logger.error('Uploading %s failed. Name collision with non-cached file. '
                      'If you want to overwrite, please sync and try again.' % short_nm)
                # colliding node ID is returned in error message -> could be used to continue
                return UL_DL_FAILED
            elif e.status_code == 504 or e.status_code == 408:  # proxy timeout / request timeout
                hasher.stop()
                logger.warning('Timeout while uploading "%s".')
                # TODO: wait; request parent folder's children
                return UL_TIMEOUT
            else:
                hasher.stop()
                logger.error('Uploading "%s" failed. Code: %s, msg: %s' % (short_nm, e.status_code, e.msg))
                return UL_DL_FAILED
    else:
        mod_time = (cached_file.modified - datetime.datetime(1970, 1, 1)) / datetime.timedelta(seconds=1)

        logger.info('Remote mtime: ' + str(mod_time) + ', local mtime: ' + str(os.path.getmtime(path))
                    + ', local ctime: ' + str(os.path.getctime(path)))

        if not overwr and not force:
            print('Skipping upload of existing file "%s".' % short_nm)
            return 0

        # ctime is checked because files can be overwritten by files with older mtime
        if mod_time < os.path.getmtime(path) \
                or (mod_time < os.path.getctime(path) and cached_file.size != os.path.getsize(path)) \
                or force:
            return overwrite(file_id, path)
        elif not force:
            print('Skipping upload of "%s" because of mtime or ctime and size.' % short_nm)
            return 0
        else:
            hasher = utils.Hasher(path)


    # might have changed
    cached_file = query.get_node(file_id)

    if hasher.get_result() != cached_file.md5:
        logger.warning('Hash mismatch between local and remote file for "%s".' % short_nm)
        return HASH_MISMATCH
    else:
        logger.info('Local and remote hashes match for "%s".' % short_nm)

    return 0


def upload_folder(folder, parent_id, overwr, force) -> int:
    if parent_id is None:
        parent_id = query.get_root_id()
    parent = query.get_node(parent_id)

    real_path = os.path.realpath(folder)
    short_nm = os.path.basename(real_path)

    curr_node = parent.get_child(short_nm)
    if not curr_node or curr_node.status == 'TRASH' or parent.status == 'TRASH':
        try:
            r = content.create_folder(short_nm, parent_id)
            sync.insert_node(r)
            curr_node = query.get_node(r['id'])
        except RequestError as e:
            if e.status_code == 409:
                logger.error('Folder "%s" already exists. Please sync.' % short_nm)
            else:
                logger.error('Error creating remote folder "%s".' % short_nm)
            return ERR_CR_FOLDER
    elif curr_node.is_file():
        logger.error('Cannot create remote folder "%s", because a file of the same name already exists.' % short_nm)
        return ERR_CR_FOLDER

    entries = sorted(os.listdir(folder))

    ret_val = 0
    for entry in entries:
        full_path = os.path.join(real_path, entry)
        ret_val |= upload(full_path, curr_node.id, overwr, force)

    return ret_val


def overwrite(node_id, local_file, _hash=True) -> int:
    if hash:
        hasher = utils.Hasher(local_file)
    try:
        r = content.overwrite_file(node_id, local_file)
        sync.insert_node(r)
        if _hash and r['contentProperties']['md5'] != hasher.get_result():
            logger.info('Hash mismatch between local and remote file for "%s".' % local_file)
            return HASH_MISMATCH
        return 0
    except RequestError as e:
        if hash:
            hasher.stop()
        logger.error('Error overwriting file. Code: %s, msg: %s' % (e.status_code, e.msg))
        return UL_DL_FAILED


def download(node_id, local_path) -> int:
    node = query.get_node(node_id)

    if node.status != 'AVAILABLE':
        return 0

    if node.is_folder():
        return download_folder(node_id, local_path)
    loc_name = node.name

    # # downloading a non-cached node
    # if not loc_name:
    # loc_name = node_id

    hasher = utils.IncrementalHasher()

    try:
        print('Current file: %s' % loc_name)
        content.download_file(node_id, loc_name, local_path, hasher.update)
    except RequestError as e:
        logger.error('Downloading "%s" failed. Code: %s, msg: %s' % (loc_name, e.status_code, e.msg))
        return UL_DL_FAILED

    if hasher.get_result() != node.md5:
        logger.warning('Hash mismatch between local and remote file for "%s".' % loc_name)
        return HASH_MISMATCH

    logger.info('Local and remote hashes match for "%s".' % loc_name)
    return 0


def download_folder(node_id, local_path) -> int:
    if not local_path:
        local_path = os.getcwd()

    node = query.get_node(node_id)

    if node.name is None:
        curr_path = os.path.join(local_path, 'acd')
    else:
        curr_path = os.path.join(local_path, node.name)

    print('Current path: %s' % curr_path)
    try:
        os.makedirs(curr_path, exist_ok=True)
    except OSError:
        logger.error('Error creating directory "%s".' % curr_path)
        return ERR_CR_FOLDER

    children = sorted(node.children)
    ret_val = 0
    for child in children:
        if child.status != 'AVAILABLE':
            continue
        if child.is_file():
            ret_val |= download(child.id, curr_path)
        elif child.is_folder():
            ret_val |= download_folder(child.id, curr_path)

    return ret_val


def compare(local, remote):
    pass


#
# """Subparser actions"""
#

def sync_action(args):
    print('Syncing... ')
    sync_node_list(full=args.full)
    print('Done.')


def old_sync_action(args):
    print('Syncing...')
    old_sync()
    print('Done.')


def clear_action(args):
    db.drop_all()


def tree_action(args):
    tree = query.tree(args.node, args.include_trash)
    for node in tree:
        print(node)


def usage_action(args):
    r = account.get_account_usage()
    print(r, end='')


def quota_action(args):
    r = account.get_quota()
    pprint(r)


def upload_action(args):
    ret_val = 0
    for path in args.path:
        if not os.path.exists(path):
            logger.error('Path "%s" does not exist.' % path)
            ret_val |= INVALID_ARG_RETVAL
            continue

        ret_val |= upload(path, args.parent, args.overwrite, args.force)

    sys.exit(ret_val)


def overwrite_action(args):
    if utils.is_uploadable(args.file):
        sys.exit(overwrite(args.node, args.file))
    else:
        logger.error('Invalid file.')
        sys.exit(INVALID_ARG_RETVAL)


def download_action(args):
    sys.exit(download(args.node, args.path))


# TODO
def open_action(args):
    n = query.get_node(args.node)
    # mime = mimetypes.guess_type(n.simple_name())[0]
    #
    # appl = ''
    # try:
    # appl = subprocess.check_output(['gvfs-mime', '--query', mime]).decode('utf-8')
    # appl = (appl.splitlines()[0]).split(':')[1]
    # except FileNotFoundError:
    # return

    r = metadata.get_metadata(args.node)
    try:
        link = r['tempLink']
    except KeyError:
        logger.critical('Could not get temporary URL for "%s".' % n.simple_name())
        return SERVER_ERR

    if sys.platform == 'linux':
        subprocess.call(['mimeopen', '--no-ask', link + '#' + n.simple_name()])


def create_action(args):
    # TODO: try to resolve first

    parent, folder = os.path.split(args.new_folder)
    # no trailing slash
    if not folder:
        parent, folder = os.path.split(parent)

    if not folder:
        logger.error('Cannot create folder with empty name.')
        sys.exit(INVALID_ARG_RETVAL)

    p_id = query.resolve_path(parent)
    if not p_id:
        logger.error('Invalid parent path "%s".' % parent)
        sys.exit(INVALID_ARG_RETVAL)

    try:
        r = content.create_folder(folder, p_id)
        sync.insert_folders([r], True)
    except RequestError as e:
        if e.status_code == 409:
            logger.warning('Folder "%s" already exists.' % folder)
        else:
            logger.error('Error creating folder "%s".' % folder)
        logger.debug(str(e.status_code) + e.msg)


def list_trash_action(args):
    t_list = query.list_trash(args.recursive)
    if t_list:
        print('\n'.join(t_list))


def trash_action(args):
    r = trash.move_to_trash(args.node)
    sync.insert_node(r)


def restore_action(args):
    try:
        r = trash.restore(args.node)
    except RequestError as e:
        logger.error('Error restoring "%s"' % args.node, e)
        return
    sync.insert_node(r)


def resolve_action(args):
    print(query.resolve_path(args.path))


def find_action(args):
    r = query.find(args.name)
    for node in r:
        print(node)


def children_action(args):
    c_list = query.list_children(args.node, args.recursive, args.include_trash)
    if c_list:
        for entry in c_list:
            print(entry)


def move_action(args):
    r = metadata.move_node(args.child, args.parent)
    sync.insert_node(r)


def rename_action(args):
    r = metadata.rename_node(args.node, args.name)
    sync.insert_node(r)


def add_child_action(args):
    r = metadata.add_child(args.parent, args.child)
    sync.insert_node(r)


def remove_child_action(args):
    r = metadata.remove_child(args.parent, args.child)
    sync.insert_node(r)


def metadata_action(args):
    r = metadata.get_metadata(args.node)
    pprint(r)


def main():
    opt_parser = argparse.ArgumentParser(
        formatter_class=argparse.RawTextHelpFormatter,
        epilog='Hints: \n'
               '  * Remote locations may be specified as path in most cases, e.g. "/folder/file", or via ID \n'
               '  * The "tree" and "list" actions may optionally list trashed nodes (-t)\n'
               '  * If you need to enter a node ID that contains a leading dash (minus) sign, '
               'precede it by two dashes and a space, e.g. \'-- -xfH...\''
               '')
    opt_parser.add_argument('-v', '--verbose', action='store_true', help='print more stuff')
    opt_parser.add_argument('-d', '--debug', action='store_true', help='turn on debug mode')
    opt_parser.add_argument('-nw', '--no-wait', action='store_true', help=argparse.SUPPRESS)

    subparsers = opt_parser.add_subparsers(dest='action')
    subparsers.required = True

    sync_sp = subparsers.add_parser('sync', aliases=['s'], help='refresh node list cache; necessary for many actions')
    sync_sp.add_argument('--full', '-f', action='store_true', help='force a full sync')
    sync_sp.set_defaults(func=sync_action)

    old_sync_sp = subparsers.add_parser('old-sync', help='old (full) syncing')
    old_sync_sp.set_defaults(func=old_sync_action)

    clear_nms = ['clear-cache', 'cc']
    clear_sp = subparsers.add_parser(clear_nms[0], aliases=clear_nms[1:], help='clear node cache [offline operation]')
    clear_sp.set_defaults(func=clear_action)

    tree_nms = ['tree', 't']
    tree_sp = subparsers.add_parser(tree_nms[0], aliases=tree_nms[1:], help='print directory tree [offline operation]')
    tree_sp.add_argument('--include-trash', '-t', action='store_true')
    tree_sp.add_argument('node', nargs='?', default=None, help='root node for the tree')
    tree_sp.set_defaults(func=tree_action)

    upload_nms = ['upload', 'ul']
    upload_sp = subparsers.add_parser(upload_nms[0], aliases=upload_nms[1:],
                                      help='file and directory upload to a remote destination')
    upload_sp.add_argument('--overwrite', '-o', action='store_true',
                           help='overwrite if local modification time is higher or local ctime is higher than remote '
                                'modification time and local/remote file sizes do not match.')
    upload_sp.add_argument('--force', '-f', action='store_true', help='force overwrite')
    upload_sp.add_argument('path', nargs='+', help='a path to a local file or directory')
    upload_sp.add_argument('parent', help='remote parent folder')
    upload_sp.set_defaults(func=upload_action)

    overwrite_sp = subparsers.add_parser('overwrite', aliases=['ov'],
                                         help='overwrite file A [remote] with content of file B [local]')
    overwrite_sp.add_argument('node')
    overwrite_sp.add_argument('file')
    overwrite_sp.set_defaults(func=overwrite_action)

    download_sp = subparsers.add_parser('download', aliases=['dl'],
                                        help='download a remote folder or file; will overwrite local files')
    download_sp.add_argument('node')
    download_sp.add_argument('path', nargs='?', default=None, help='local download path [optional]')
    download_sp.set_defaults(func=download_action)

    open_sp = subparsers.add_parser('open', aliases=['o'], help='open node')
    open_sp.add_argument('node')
    open_sp.set_defaults(func=open_action)

    cr_fo_sp = subparsers.add_parser('create', aliases=['c', 'mkdir'], help='create folder using an absolute path')
    cr_fo_sp.add_argument('new_folder', help='an absolute folder path, e.g. "/my/dir/"; trailing slash is optional')
    cr_fo_sp.set_defaults(func=create_action)

    ls_trash_nms = ['list-trash', 'lt']
    trash_sp = subparsers.add_parser(ls_trash_nms[0], aliases=ls_trash_nms[1:],
                                     help='list trashed nodes [offline operation]')
    trash_sp.add_argument('--recursive', '-r', action='store_true')
    trash_sp.set_defaults(func=list_trash_action)

    trash_nms = ['trash', 'rm']
    m_trash_sp = subparsers.add_parser(trash_nms[0], aliases=trash_nms[1:], help='move node to trash')
    m_trash_sp.add_argument('node')
    m_trash_sp.set_defaults(func=trash_action)

    rest_sp = subparsers.add_parser('restore', aliases=['re'], help='restore from trash')
    rest_sp.add_argument('node', help='ID of the node')
    rest_sp.set_defaults(func=restore_action)

    children_nms = ['children', 'ls']
    list_c_sp = subparsers.add_parser(children_nms[0], aliases=children_nms[1:],
                                      help='list folder\'s children [offline operation]')
    list_c_sp.add_argument('--include-trash', '-t', action='store_true')
    list_c_sp.add_argument('--recursive', '-r', action='store_true')
    list_c_sp.add_argument('node')
    list_c_sp.set_defaults(func=children_action)

    move_sp = subparsers.add_parser('move', aliases=['mv'], help='move node A into folder B')
    move_sp.add_argument('child')
    move_sp.add_argument('parent')
    move_sp.set_defaults(func=move_action)

    rename_sp = subparsers.add_parser('rename', aliases=['rn'], help='rename a node')
    rename_sp.add_argument('node')
    rename_sp.add_argument('name')
    rename_sp.set_defaults(func=rename_action)

    resolve_nms = ['resolve', 'rs']
    res_sp = subparsers.add_parser(resolve_nms[0], aliases=resolve_nms[1:], help='resolve a path to a node ID')
    res_sp.add_argument('path')
    res_sp.set_defaults(func=resolve_action)

    find_nms = ['find', 'f']
    find_sp = subparsers.add_parser(find_nms[0], aliases=find_nms[1:], help='find nodes by name [offline operation]')
    find_sp.add_argument('name')
    find_sp.set_defaults(func=find_action)

    # maybe the child operations should not be exposed
    # they can be used for creating hardlinks
    add_c_sp = subparsers.add_parser('add-child', aliases=['ac'], help='add a node to a parent folder')
    add_c_sp.add_argument('parent')
    add_c_sp.add_argument('child')
    add_c_sp.set_defaults(func=add_child_action)

    rem_c_sp = subparsers.add_parser('remove-child', aliases=['rc'], help='remove a node from a parent folder')
    rem_c_sp.add_argument('parent')
    rem_c_sp.add_argument('child')
    rem_c_sp.set_defaults(func=remove_child_action)

    usage_sp = subparsers.add_parser('usage', aliases=['u'], help='show drive usage data')
    usage_sp.set_defaults(func=usage_action)

    quota_sp = subparsers.add_parser('quota', aliases=['q'], help='show drive quota (raw JSON)')
    quota_sp.set_defaults(func=quota_action)

    meta_sp = subparsers.add_parser('metadata', aliases=['m'], help='print a node\'s metadata (raw JSON)')
    meta_sp.add_argument('node')
    meta_sp.set_defaults(func=metadata_action)

    # chn_sp = subparsers.add_parser('changes', aliases=['ch'], help='list changes (raw JSON)')
    # chn_sp.set_defaults(func=changes_action)

    args = opt_parser.parse_args()

    format_ = '%(asctime)s.%(msecs).03d [%(name)s] [%(levelname)s] - %(message)s'
    time_fmt = '%y-%m-%d %H:%M:%S'

    if not args.verbose and not args.debug:
        logging.basicConfig(level=logging.WARNING, format=format_, datefmt=time_fmt)

    if args.verbose:
        logging.basicConfig(level=logging.INFO, format=format_, datefmt=time_fmt)
        logging.getLogger('sqlalchemy.engine').setLevel(logging.INFO)
        logging.getLogger('sqlalchemy.orm').setLevel(logging.INFO)
    elif args.debug:
        logging.basicConfig(level=logging.DEBUG, format=format_, datefmt=time_fmt)

        # these debug messages (prints) will not show up in log file
        import http.client

        http.client.HTTPConnection.debuglevel = 1

        r_logger = logging.getLogger("requests")
        r_logger.setLevel(logging.DEBUG)
        r_logger.propagate = True

        logging.getLogger('sqlalchemy.engine').setLevel(logging.DEBUG)
        logging.getLogger('sqlalchemy.orm').setLevel(logging.DEBUG)

    # offline actions
    if args.action not in clear_nms + tree_nms + children_nms + ls_trash_nms + find_nms + resolve_nms:
        if not common.init(CACHE_PATH):
            sys.exit(INIT_FAILED_RETVAL)

    db.init(CACHE_PATH)

    if args.no_wait:
        common.BackOffRequest._wait = lambda: None

    # auto-resolve node paths
    for id_attr in ['child', 'parent', 'node']:
        if hasattr(args, id_attr):
            val = getattr(args, id_attr)
            if not val:
                continue
            if '/' in val:
                incl_trash = args.action not in upload_nms + trash_nms
                v = query.resolve_path(val, trash=incl_trash)
                if not v:
                    logger.error('Could not resolve path "%s".' % val)
                    sys.exit(INVALID_ARG_RETVAL)
                logger.info('Resolved "%s" to "%s"' % (val, v))
                setattr(args, id_attr, v)
            elif len(val) != 22:
                logger.error('Invalid ID format: "%s".' % val)
                sys.exit(INVALID_ARG_RETVAL)

    # call appropriate sub-parser action
    args.func(args)


if __name__ == "__main__":
    main()<|MERGE_RESOLUTION|>--- conflicted
+++ resolved
@@ -92,12 +92,7 @@
         return upload_file(path, parent_id, overwr, force)
 
 
-<<<<<<< HEAD
 def upload_file(path, parent_id, overwr, force) -> int:
-    hasher = utils.Hasher(path)
-=======
-def upload_file(path, parent_id, overwr, force):
->>>>>>> 1f7a6a22
     short_nm = os.path.basename(path)
 
     cached_file = query.get_node(parent_id).get_child(short_nm)
